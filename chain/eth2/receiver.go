--- conflicted
+++ resolved
@@ -22,6 +22,7 @@
 	"fmt"
 	"math"
 	"math/big"
+	"math/bits"
 	"strconv"
 	"sync"
 
@@ -232,18 +233,11 @@
 func (r *receiver) blockProofForMessageProof(bls *types.BMCLinkStatus, mp *messageProofData) (link.BlockProof, error) {
 	var bpd *blockProofData
 	var err error
-<<<<<<< HEAD
 	slotPerHistoricalRoot := int64(r.cl.Spec().SlotPerHistoricalRoot())
 	if bls.Verifier.Height == mp.Slot {
 		r.l.Debugf("make blockProofData with empty proof. slot:%d, state:%d", mp.Slot, bls.Verifier.Height)
 		bpd = &blockProofData{Header: mp.Header, Proof: nil, HistoricalProof: nil}
 	} else if bls.Verifier.Height-mp.Slot < slotPerHistoricalRoot {
-=======
-	if bls.Verifier.Height == mp.Slot {
-		r.l.Debugf("make blockProofData with empty proof. slot:%d, state:%d", mp.Slot, bls.Verifier.Height)
-		bpd = &blockProofData{Header: mp.Header, Proof: nil, HistoricalProof: nil}
-	} else if bls.Verifier.Height-mp.Slot < SlotPerHistoricalRoot {
->>>>>>> 27944dc2
 		bpd, err = r.blockProofDataViaBlockRoots(bls, mp)
 	} else {
 		bpd, err = r.blockProofDataViaHistoricalSummaries(bls, mp)
@@ -443,78 +437,35 @@
 	}
 
 	r.l.Debugf("Start ethereum monitoring")
-<<<<<<< HEAD
 	if err := r.cl.LightClientEvents(func(update *lightclient.LightClientOptimisticUpdate) {
 		slot := int64(update.AttestedHeader.Beacon.Slot)
 		r.l.Debugf("Get light client optimistic update. slot:%d", slot)
 		once.Do(func() {
 			r.l.Debugf("Check undelivered messages")
 			status, err := r.getStatus()
-=======
-	if err := r.cl.Events(eth2Topics, func(event *api.Event) {
-		if event.Topic == client.TopicLCOptimisticUpdate {
-			update := event.Data.(*altair.LightClientOptimisticUpdate)
-			slot := int64(update.AttestedHeader.Beacon.Slot)
-			r.l.Debugf("Get light client optimistic update. slot:%d", slot)
-			once.Do(func() {
-				r.l.Debugf("Check undelivered messages")
-				status, err := r.getStatus()
-				if err != nil {
-					r.l.Panicf("%+v", err)
-				}
-				// handle undelivered messages
-				extra := &BMVExtra{}
-				_, err = codec.RLP.UnmarshalFromBytes(bls.Verifier.Extra, extra)
-				if err != nil {
-					r.l.Panicf("%+v", err)
-				}
-				fu, err := r.cl.LightClientFinalityUpdate()
-				if err != nil {
-					r.l.Panicf("failed to get Finality Update. %+v", err)
-				}
-				r.l.Debugf("Find undelivered messages with: %+v, %+v", bls, extra)
-				var fromSlot int64
-				if extra.LastMsgSeq != 0 {
-					fromSlot = extra.LastMsgSlot + 1
-				} else {
-					fromSlot = bls.Verifier.Height + 1
-				}
-				if bls.RxSeq < status.TxSeq {
-					mps, err := r.makeMessageProofDataByRange(
-						fromSlot, bls.RxSeq+1,
-						slot-1, status.TxSeq,
-					)
-					if err != nil {
-						r.l.Panicf("failed to add missing message. %+v", err)
-					}
-					r.l.Debugf("append %d messageProofDatas by range", len(mps))
-				}
-
-				r.addCheckPointsByRange(int64(fu.FinalizedHeader.Beacon.Slot), slot-1)
-			})
-			mp, err := r.makeMessageProofData(update.AttestedHeader)
->>>>>>> 27944dc2
 			if err != nil {
 				r.l.Panicf("%+v", err)
 			}
-<<<<<<< HEAD
 			// handle undelivered messages
 			extra := &BMVExtra{}
 			_, err = codec.RLP.UnmarshalFromBytes(bls.Verifier.Extra, extra)
-=======
-			if err := validateFinalityUpdate(update); err != nil {
-				r.l.Debugf("invalid finality update. %v", err)
-				return
-			}
-			buds, err := r.makeBlockUpdateDatas(bls, update)
->>>>>>> 27944dc2
 			if err != nil {
 				r.l.Panicf("%+v", err)
 			}
-			r.l.Debugf("Find undelivered messages with: %+v", extra)
+			fu, err := r.cl.LightClientFinalityUpdate()
+			if err != nil {
+				r.l.Panicf("failed to get Finality Update. %+v", err)
+			}
+			r.l.Debugf("Find undelivered messages with: %+v, %+v", bls, extra)
+			var fromSlot int64
+			if extra.LastMsgSeq != 0 {
+				fromSlot = extra.LastMsgSlot + 1
+			} else {
+				fromSlot = bls.Verifier.Height + 1
+			}
 			if bls.RxSeq < status.TxSeq {
 				mps, err := r.makeMessageProofDataByRange(
-					extra.LastMsgSlot+1, bls.RxSeq+1,
+					fromSlot, bls.RxSeq+1,
 					slot-1, status.TxSeq,
 				)
 				if err != nil {
@@ -522,10 +473,7 @@
 				}
 				r.l.Debugf("append %d messageProofDatas by range", len(mps))
 			}
-			fu, err := r.cl.LightClientFinalityUpdate()
-			if err != nil {
-				r.l.Panicf("failed to get Finality Update. %+v", err)
-			}
+
 			r.addCheckPointsByRange(int64(fu.FinalizedHeader.Beacon.Slot), slot-1)
 		})
 		mp, err := r.makeMessageProofData(update.AttestedHeader)
@@ -544,6 +492,10 @@
 		r.l.Debugf("Get light client finality update. slot:%d", slot)
 		if bls.Verifier.Height >= slot {
 			r.l.Debugf("skip already processed finality update")
+			return
+		}
+		if err := validateFinalityUpdate(update); err != nil {
+			r.l.Debugf("invalid finality update. %v", err)
 			return
 		}
 		buds, err := r.makeBlockUpdateDatas(bls, update)
@@ -574,15 +526,30 @@
 	return nil
 }
 
-func validateFinalityUpdate(u *altair.LightClientFinalityUpdate) error {
+func BitsCount(b []byte) uint64 {
+	c := 0
+	if len(b) == 0 {
+		return 0
+	}
+	for _, bt := range b {
+		c += bits.OnesCount8(bt)
+	}
+	return uint64(c)
+}
+
+func BitsLen(b []byte) uint64 {
+	return uint64(len(b) * 8)
+}
+
+func validateFinalityUpdate(u *lightclient.LightClientFinalityUpdate) error {
 	if u.FinalizedHeader.Beacon.Slot > u.AttestedHeader.Beacon.Slot {
 		return errors.Errorf("invalid slot. finalized header > attested header")
 	}
-	if u.AttestedHeader.Beacon.Slot >= u.SignatureSlot {
+	if u.AttestedHeader.Beacon.Slot >= phase0.Slot(u.SignatureSlot) {
 		return errors.Errorf("invalid slot. attested header >= signature")
 	}
 
-	if u.SyncAggregate.SyncCommitteeBits.Count()*3 < u.SyncAggregate.SyncCommitteeBits.Len() {
+	if BitsCount(u.SyncAggregate.SyncCommitteeBits)*3 < BitsLen(u.SyncAggregate.SyncCommitteeBits) {
 		return errors.Errorf("not enough SyncAggregate participants")
 	}
 
@@ -593,7 +560,7 @@
 	_, err = proof.VerifyBranch(
 		int(proof.GIndexStateFinalizedRoot),
 		leaf[:],
-		u.FinalityBranch,
+		BranchToHashes(u.FinalityBranch),
 		u.AttestedHeader.Beacon.StateRoot[:],
 	)
 	if err != nil {
