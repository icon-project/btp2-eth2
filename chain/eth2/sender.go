/*
 * Copyright 2023 ICON Foundation
 *
 * Licensed under the Apache License, Version 2.0 (the "License");
 * you may not use this file except in compliance with the License.
 * You may obtain a copy of the License at
 *
 *     http://www.apache.org/licenses/LICENSE-2.0
 *
 * Unless required by applicable law or agreed to in writing, software
 * distributed under the License is distributed on an "AS IS" BASIS,
 * WITHOUT WARRANTIES OR CONDITIONS OF ANY KIND, either express or implied.
 * See the License for the specific language governing permissions and
 * limitations under the License.
 */

package eth2

import (
	"fmt"
	"math"
	"math/big"
	"strconv"
	"strings"
	"sync"

	"github.com/ethereum/go-ethereum/accounts/abi/bind"
	"github.com/ethereum/go-ethereum/common"
	etypes "github.com/ethereum/go-ethereum/core/types"
	"github.com/icon-project/btp2/common/errors"
	"github.com/icon-project/btp2/common/log"
	"github.com/icon-project/btp2/common/types"
	"github.com/icon-project/btp2/common/wallet"

	"github.com/icon-project/btp2-eth2/chain/eth2/client"
	"github.com/icon-project/btp2-eth2/chain/eth2/client/lightclient"
)

const (
<<<<<<< HEAD
	txMaxDataSize   = 524288 //512 * 1024 // 512kB
	txOverheadScale = 0.37   //base64 encoding overhead 0.36, rlp and other fields 0.01
=======
	txMaxDataSize       = 524288 //512 * 1024 // 512kB
	txOverheadScale     = 0.37   //base64 encoding overhead 0.36, rlp and other fields 0.01
	GetTXResultInterval = SecondPerSlot * time.Second
	txPendingMAX        = 3 // unit: finality
>>>>>>> e0f5bd62
)

var (
	txSizeLimit = int(math.Ceil(txMaxDataSize / (1 + txOverheadScale)))
)

type request struct {
	rm             types.RelayMessage
	txHash         common.Hash
	txPendingCount int
}

func (r *request) RelayMessage() types.RelayMessage {
	return r.rm
}

func (r *request) ID() int {
	return r.rm.Id()
}

func (r *request) TxHash() common.Hash {
	return r.txHash
}

func (r *request) SetTxHash(txHash common.Hash) {
	r.txHash = txHash
}

func (r *request) SetTxPendingCount(value int) {
	r.txPendingCount = value
}

func (r *request) IncTxPendingCount() int {
	r.txPendingCount += 1
	return r.txPendingCount
}

func (r *request) Format(f fmt.State, c rune) {
	switch c {
	case 'v', 's':
		if f.Flag('+') {
			fmt.Fprintf(f, "request{id=%d txHash=%#x txPendingCount=%d)", r.ID(), r.txHash, r.txPendingCount)
		} else {
			fmt.Fprintf(f, "request{%d %#x %d)", r.ID(), r.txHash, r.txPendingCount)
		}
	}
}

type sender struct {
	src  types.BtpAddress
	dst  types.BtpAddress
	w    wallet.Wallet
	l    log.Logger
	sc   chan *types.RelayResult
	reqs []*request
	mtx  sync.RWMutex

	cl  *client.ConsensusLayer
	el  *client.ExecutionLayer
	bmc *client.BMCClient
}

func NewSender(src, dst types.BtpAddress, w wallet.Wallet, endpoint string, opt map[string]interface{}, l log.Logger) types.Sender {
	var err error
	s := &sender{
		src: src,
		dst: dst,
		w:   w,
		l:   l,
		sc:  make(chan *types.RelayResult),
	}
	s.el, err = client.NewExecutionLayer(endpoint, l)
	if err != nil {
		l.Panicf("fail to connect to %s, %v", endpoint, err)
	}
	s.cl, err = client.NewConsensusLayer(opt["consensus_endpoint"].(string), l)
	if err != nil {
		l.Panicf("fail to connect to %s, %v", opt["consensus_endpoint"].(string), err)
	}
	txUrl, _ := opt["execution_tx_endpoint"].(string)
	s.bmc, err = client.NewBMCClient(common.HexToAddress(s.dst.ContractAddress()), s.el.GetBackend(), txUrl, l)
	if err != nil {
		l.Panicf("fail to connect to BMC %s, %v", s.dst.ContractAddress(), err)
	}
	return s
}

func (s *sender) Start() (<-chan *types.RelayResult, error) {
	go s.handleFinalityUpdate()

	return s.sc, nil
}

func (s *sender) Stop() {
	close(s.sc)
}

func (s *sender) GetStatus() (*types.BMCLinkStatus, error) {
	return s.getStatus(0)
}

func (s *sender) Relay(rm types.RelayMessage) (int, error) {
	if tx, err := s.relay(rm); err != nil {
		return rm.Id(), err
	} else {
		s.addRequest(&request{rm: rm, txHash: tx.Hash()})
	}
	return rm.Id(), nil
}

func (s *sender) relay(rm types.RelayMessage) (*etypes.Transaction, error) {
	s.l.Debugf("relay src address:%s rm id:%d", s.src.String(), rm.Id())
	t, err := s.el.NewTransactOpts(s.w.(*wallet.EvmWallet).Skey)
	if err != nil {
		return nil, err
	}

	return s.bmc.HandleRelayMessage(t, s.src.String(), rm.Bytes())
}

func (s *sender) GetMarginForLimit() int64 {
	return 0
}

func (s *sender) TxSizeLimit() int {
	return txSizeLimit
}

func (s *sender) addRequest(req *request) {
	s.mtx.Lock()
	defer s.mtx.Unlock()
	s.l.Debugf("add request %+v", req)
	s.reqs = append(s.reqs, req)
}

func (s *sender) removeRequest(id int) {
	s.mtx.Lock()
	defer s.mtx.Unlock()
	for i, req := range s.reqs {
		if id == req.ID() {
			s.reqs = append(s.reqs[:i], s.reqs[i+1:]...)
			s.l.Debugf("remove request %+v", req)
			return
		}
	}
}

func (s *sender) getStatus(bn uint64) (*types.BMCLinkStatus, error) {
	var status client.TypesLinkStatus
	var callOpts *bind.CallOpts
	if bn != 0 {
		callOpts = &bind.CallOpts{
			BlockNumber: big.NewInt(int64(bn)),
		}
	}
	status, err := s.bmc.GetStatus(callOpts, s.src.String())

	if err != nil {
		s.l.Errorf("Error retrieving relay status from BMC. %v", err)
		return nil, err
	}

	ls := &types.BMCLinkStatus{}
	ls.TxSeq = status.TxSeq.Int64()
	ls.RxSeq = status.RxSeq.Int64()
	ls.Verifier.Height = status.Verifier.Height.Int64()
	ls.Verifier.Extra = status.Verifier.Extra
	return ls, nil
}

func (s *sender) handleFinalityUpdate() {
	if err := s.cl.LightClientEvents(nil, func(update *lightclient.LightClientFinalityUpdate) {
		s.l.Debugf("handle finality_update event slot:%d", update.FinalizedHeader.Beacon.Slot)
		blockNumber, err := s.cl.SlotToBlockNumber(update.FinalizedHeader.Beacon.Slot)
		if err != nil {
			s.l.Warnf("can't convert slot to block number. %d", update.FinalizedHeader.Beacon.Slot)
			return
		}
		s.checkRelayResult(blockNumber)
	}, func(err error) (reconnect bool) {
		return true
	}); err != nil {
		s.l.Panicf("onError %v", err)
	}
}

func (s *sender) checkRelayResult(to uint64) {
	finished := make([]*request, 0)
	s.mtx.RLock()
	for i, req := range s.reqs {
		_, pending, err := s.el.TransactionByHash(req.TxHash())
		if err != nil {
			s.l.Warnf("can't get TX %#x. %v", req.TxHash(), err)
			break
		}
		if pending {
			s.l.Debugf("TX %#x is not yet executed.", req.TxHash())
			if req.IncTxPendingCount() == txPendingMAX {
				s.l.Debugf("resend rm %d", req.ID())
				if tx, err := s.relay(req.RelayMessage()); err != nil {
					s.l.Errorf("fail to resend relay message %d", req.ID())
				} else {
					req.SetTxHash(tx.Hash())
					req.SetTxPendingCount(0)
				}
			}
			s.reqs[i] = req
			s.l.Debugf("update req: %+v", s.reqs[i])
			break
		}
		receipt, err := s.el.TransactionReceipt(req.TxHash())
		if err != nil {
			s.l.Warnf("can't get TX receipt for %#x. %v", req.TxHash(), err)
			break
		}
		if to < receipt.BlockNumber.Uint64() {
			s.l.Debugf("%#x is not yet finalized", req.TxHash())
			break
		}
		err = s.receiptToRevertError(receipt)
		errCode := errors.SUCCESS
		if err != nil {
			s.l.Debugf("result fail %v. %v", req, err)
			if ec, ok := errors.CoderOf(err); ok {
				errCode = ec.ErrorCode()
			} else {
				errCode = errors.BMVUnknown
			}
		} else {
			s.l.Debugf("result success. %v", req)
		}
		s.sc <- &types.RelayResult{
			Id:        req.ID(),
			Err:       errCode,
			Finalized: true,
		}
		finished = append(finished, req)
	}
	s.mtx.RUnlock()

	for _, req := range finished {
		s.removeRequest(req.ID())
	}
}

func (s *sender) receiptToRevertError(receipt *etypes.Receipt) error {
	if receipt.Status == 0 {
		revertMsg, err := s.el.GetRevertMessage(receipt.TxHash)
		if err != nil {
			return err
		}
		msgs := strings.Split(revertMsg, ":")
		if len(msgs) > 2 {
			code, err := strconv.Atoi(strings.TrimLeft(msgs[1], " "))
			if err != nil {
				return err
			}
			return errors.NewRevertError(code)
		} else {
			return errors.NewRevertError(int(errors.BMVUnknown))
		}
	}
	return nil
}<|MERGE_RESOLUTION|>--- conflicted
+++ resolved
@@ -37,15 +37,10 @@
 )
 
 const (
-<<<<<<< HEAD
 	txMaxDataSize   = 524288 //512 * 1024 // 512kB
 	txOverheadScale = 0.37   //base64 encoding overhead 0.36, rlp and other fields 0.01
-=======
-	txMaxDataSize       = 524288 //512 * 1024 // 512kB
-	txOverheadScale     = 0.37   //base64 encoding overhead 0.36, rlp and other fields 0.01
-	GetTXResultInterval = SecondPerSlot * time.Second
-	txPendingMAX        = 3 // unit: finality
->>>>>>> e0f5bd62
+	//GetTXResultInterval = SecondPerSlot * time.Second
+	txPendingMAX = 3 // unit: finality
 )
 
 var (
